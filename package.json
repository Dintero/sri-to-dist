--- conflicted
+++ resolved
@@ -32,13 +32,8 @@
     "author": "Sven Nicolai Viig <sven@dintero.com> (http://dintero.com)",
     "license": "MIT",
     "devDependencies": {
-<<<<<<< HEAD
         "@biomejs/biome": "2.3.7",
-        "@types/node": "24.10.0",
-=======
-        "@biomejs/biome": "2.3.4",
         "@types/node": "24.10.1",
->>>>>>> 419cb689
         "@types/temp": "0.9.4",
         "semantic-release": "25.0.2",
         "temp": "0.9.4",
